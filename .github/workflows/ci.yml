name: CI
on:
  pull_request:

env:
  GO_VERSION: 1.16

jobs:

  build:
    name: Build
    runs-on: ubuntu-latest
    steps:

    - name: Set up Go
      uses: actions/setup-go@v2
      with:
        go-version: ${{ env.GO_VERSION }}

    - name: Check out code
      uses: actions/checkout@v2

    - name: Check licenses
      env:
        GITHUB_TOKEN: ${{ secrets.GITHUB_TOKEN }}
      run: make license-check

    - name: Run verification
      run: make check

    - name: Build Docker image
      run: make docker
<<<<<<< HEAD
=======

  lint_chart:
    name: Lint Helm Chart
    runs-on: ubuntu-latest
    steps:

      - name: Checkout code
        uses: actions/checkout@v2
        with:
          fetch-depth: "0"
          submodules: true

      - name: Replace version
        id: replace_version
        run: find . -type f -name "values.yaml" -o -name "Chart.yaml" |
          xargs sed -i -e s/latest/v1.0.0-${{ github.sha }}/g

      - name: Set up Helm
        uses: azure/setup-helm@v1
        with:
          version: v3.4.0

      - uses: actions/setup-python@v2
        with:
          python-version: 3.7

      - name: Set up chart-testing
        uses: helm/chart-testing-action@v2.1.0

      - name: Add Bitnami Repository
        run: helm repo add bitnami https://charts.bitnami.com/bitnami

      - name: Run chart-testing (lint)
        run: ct lint --check-version-increment=false --validate-maintainers=false
>>>>>>> b14bd1eb
<|MERGE_RESOLUTION|>--- conflicted
+++ resolved
@@ -30,8 +30,6 @@
 
     - name: Build Docker image
       run: make docker
-<<<<<<< HEAD
-=======
 
   lint_chart:
     name: Lint Helm Chart
@@ -65,5 +63,4 @@
         run: helm repo add bitnami https://charts.bitnami.com/bitnami
 
       - name: Run chart-testing (lint)
-        run: ct lint --check-version-increment=false --validate-maintainers=false
->>>>>>> b14bd1eb
+        run: ct lint --check-version-increment=false --validate-maintainers=false