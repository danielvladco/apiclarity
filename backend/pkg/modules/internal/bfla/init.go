// Copyright © 2022 Cisco Systems, Inc. and its affiliates.
// All rights reserved.
//
// Licensed under the Apache License, Version 2.0 (the "License");
// you may not use this file except in compliance with the License.
// You may obtain a copy of the License at
//
//     http://www.apache.org/licenses/LICENSE-2.0
//
// Unless required by applicable law or agreed to in writing, software
// distributed under the License is distributed on an "AS IS" BASIS,
// WITHOUT WARRANTIES OR CONDITIONS OF ANY KIND, either express or implied.
// See the License for the specific language governing permissions and
// limitations under the License.

package apiclarity

import (
	"context"
	"encoding/json"
	"fmt"
	"net/http"
	"strings"
	"time"

	log "github.com/sirupsen/logrus"

	oapicommon "github.com/openclarity/apiclarity/api3/common"
	"github.com/openclarity/apiclarity/backend/pkg/database"
	"github.com/openclarity/apiclarity/backend/pkg/modules/internal/bfla/bfladetector"
	"github.com/openclarity/apiclarity/backend/pkg/modules/internal/bfla/k8straceannotator"
	"github.com/openclarity/apiclarity/backend/pkg/modules/internal/bfla/recovery"
	"github.com/openclarity/apiclarity/backend/pkg/modules/internal/bfla/restapi"
	"github.com/openclarity/apiclarity/backend/pkg/modules/internal/core"
	pluginsmodels "github.com/openclarity/apiclarity/plugins/api/server/models"
)

const (
	nrOfTracesToLearn   = 100
	moduleVersion       = "0.0.0"
	persistenceInterval = 5 * time.Second
)

type bfla struct {
	httpHandler  http.Handler
	bflaDetector bfladetector.BFLADetector
	k8s          k8straceannotator.K8sClient

	accessor core.BackendAccessor
}

func (p *bfla) Name() string              { return bfladetector.ModuleName }
func (p *bfla) HTTPHandler() http.Handler { return p.httpHandler }

func newModule(ctx context.Context, accessor core.BackendAccessor) (_ core.Module, err error) {
	p := &bfla{
		accessor: accessor,
	}
	if accessor.K8SClient() == nil {
		return nil, fmt.Errorf("ignoring bfla module due to missing kubernetes client")
	}

	p.k8s, err = k8straceannotator.NewK8sClient(accessor.K8SClient())
	if err != nil {
		return nil, fmt.Errorf("failed to init bfla module: %w", err)
	}

	sp := recovery.NewStatePersister(ctx, accessor, bfladetector.ModuleName, persistenceInterval)
	p.bflaDetector = bfladetector.NewBFLADetector(ctx, nrOfTracesToLearn, accessor, eventAlerter{accessor}, sp)

	handler := &httpHandler{
		bflaDetector:    p.bflaDetector,
		state:           sp,
		accessor:        accessor,
		openAPIProvider: bfladetector.NewBFLAOpenAPIProvider(accessor),
	}
	p.httpHandler = restapi.HandlerWithOptions(handler, restapi.ChiServerOptions{BaseURL: core.BaseHTTPPath + "/" + bfladetector.ModuleName})
	return p, nil
}

type eventAlerter struct {
	accessor core.BackendAccessor
}

func (e eventAlerter) SetEventAlert(ctx context.Context, modName string, eventID uint, severity core.AlertSeverity) (err error) {
	switch severity {
	case core.AlertInfo:
		err = e.accessor.CreateAPIEventAnnotations(ctx, modName, eventID, core.AlertInfoAnn)
	case core.AlertWarn:
		err = e.accessor.CreateAPIEventAnnotations(ctx, modName, eventID, core.AlertWarnAnn)
	case core.AlertCritical:
		err = e.accessor.CreateAPIEventAnnotations(ctx, modName, eventID, core.AlertCriticalAnn)
	default:
		return fmt.Errorf("unexpected severity")
	}
	if err != nil {
		return fmt.Errorf("error creating an alert: %w", err)
	}
	return nil
}

func (p *bfla) EventNotify(ctx context.Context, event *core.Event) {
	if err := p.eventNotify(ctx, event); err != nil {
		log.Errorf("[BFLA] EventNotify: %s", err)
	}
}

func (p *bfla) eventNotify(ctx context.Context, event *core.Event) (err error) {
	log.Debugf("[BFLA] received a new event for API(%v) Event(%v) ", event.APIEvent.APIInfoID, event.APIEvent.ID)
	cmpTrace := &bfladetector.CompositeTrace{Event: event}
	if cmpTrace.K8SDestination, cmpTrace.K8SSource, cmpTrace.DetectedUser, err = getBFLAAnnotations(ctx, p.accessor, event.APIEvent.ID); err != nil {
		log.Errorf("unable to get bfla annotations: %s", err)
	}
	if err := p.addK8sDestination(ctx, cmpTrace, event.Telemetry, event.APIEvent.ID); err != nil {
		log.Errorf("unable to add k8s destination: %s", err)
	}
	if err := p.addK8sSource(ctx, cmpTrace, event.Telemetry, event.APIEvent.ID); err != nil {
		log.Errorf("unable to add k8s source: %s", err)
	}
	if err := p.addDetectedUser(ctx, cmpTrace, event.Telemetry, event.APIEvent.ID); err != nil {
		log.Errorf("unable to add detected user: %s", err)
	}

	// using a go routine to send traces in order not to block other modules.
	p.bflaDetector.SendTrace(cmpTrace)
	return err
}

func (p *bfla) addDetectedUser(ctx context.Context, cmpTrace *bfladetector.CompositeTrace, trace *pluginsmodels.Telemetry, eventID uint) (err error) {
	if cmpTrace.DetectedUser != nil {
		return nil
	}
	if trace == nil {
		return nil
	}

	cmpTrace.DetectedUser, err = bfladetector.GetUserID(convertHeadersToMap(trace.Request.Common.Headers))
	if err != nil {
		log.Error(err)
	}
	if cmpTrace.DetectedUser == nil {
		return nil
	}
	cmpTrace.DetectedUser.IPAddress = trace.SourceAddress
	annDest := core.Annotation{Name: bfladetector.DetectedIDAnnotationName}
	if annDest.Annotation, err = json.Marshal(cmpTrace.DetectedUser); err != nil {
		return fmt.Errorf("unable to marshal user: %w", err)
	}
	if err := p.accessor.CreateAPIEventAnnotations(ctx, bfladetector.ModuleName, eventID, annDest); err != nil {
		return fmt.Errorf("failed to create event annotation: %w", err)
	}
	return nil
}

func convertHeadersToMap(headers []*pluginsmodels.Header) http.Header {
	httpheaders := http.Header{}
	for _, h := range headers {
		httpheaders.Add(h.Key, h.Value)
	}
	return httpheaders
}

func (p *bfla) addK8sSource(ctx context.Context, cmpTrace *bfladetector.CompositeTrace, trace *pluginsmodels.Telemetry, eventID uint) error {
	if cmpTrace.K8SSource != nil {
		return nil
	}
	if trace == nil {
		return nil
	}
	srcObj, err := k8straceannotator.DetectSourceObject(ctx, p.k8s, trace)
	if err != nil {
		return fmt.Errorf("unable to detect k8s src: %w", err)
	}
	cmpTrace.K8SSource = k8straceannotator.NewRef(srcObj)
	annSrc := core.Annotation{Name: bfladetector.K8sSrcAnnotationName}
	if annSrc.Annotation, err = json.Marshal(cmpTrace.K8SSource); err != nil {
		return fmt.Errorf("unable to marshal src: %w", err)
	}
	if err := p.accessor.CreateAPIEventAnnotations(ctx, bfladetector.ModuleName, eventID, annSrc); err != nil {
		return fmt.Errorf("failure creating src event annotation: %w", err)
	}
	return nil
}

func (p *bfla) addK8sDestination(ctx context.Context, cmpTrace *bfladetector.CompositeTrace, trace *pluginsmodels.Telemetry, eventID uint) error {
	if cmpTrace.K8SDestination != nil {
		return nil
	}
	if trace == nil {
		return nil
	}
	destObj, err := k8straceannotator.DetectDestinationObject(ctx, p.k8s, trace)
	if err != nil {
		return fmt.Errorf("unable to detect k8s: %w", err)
	}
	cmpTrace.K8SDestination = k8straceannotator.NewRef(destObj)
	annDest := core.Annotation{Name: bfladetector.K8sDstAnnotationName}
	if annDest.Annotation, err = json.Marshal(cmpTrace.K8SDestination); err != nil {
		return fmt.Errorf("unable to marshal k8s dest: %w", err)
	}
	if err := p.accessor.CreateAPIEventAnnotations(ctx, bfladetector.ModuleName, eventID, annDest); err != nil {
		return fmt.Errorf("failure creating dest event annotation: %w", err)
	}
	return nil
}

func getBFLAAnnotations(ctx context.Context, accessor core.BackendAccessor, eventID uint) (dest, src *k8straceannotator.K8sObjectRef, user *bfladetector.DetectedUser, err error) {
	anns, err := accessor.ListAPIEventAnnotations(ctx, bfladetector.ModuleName, eventID)
	if err != nil {
		return nil, nil, nil, fmt.Errorf("unable to get annotations for event=%d; %v", eventID, err)
	}
	for _, ann := range anns {
		switch ann.Name {
		case bfladetector.K8sDstAnnotationName:
			dest = &k8straceannotator.K8sObjectRef{}
			if err := json.Unmarshal(ann.Annotation, dest); err != nil {
				log.Errorf("unable to unmarshal k8s dest annotation for event=%d; %v", eventID, err)
			}
		case bfladetector.K8sSrcAnnotationName:
			src = &k8straceannotator.K8sObjectRef{}
			if err := json.Unmarshal(ann.Annotation, src); err != nil {
				log.Errorf("unable to unmarshal k8s dest annotation for event=%d; %v", eventID, err)
			}
		case bfladetector.DetectedIDAnnotationName:
			user = &bfladetector.DetectedUser{}
			if err := json.Unmarshal(ann.Annotation, user); err != nil {
				log.Errorf("unable to unmarshal k8s dest annotation for event=%d; %v", eventID, err)
			}
		}
	}

	return
}

func (p *bfla) EventAnnotationNotify(modName string, eventID uint, ann core.Annotation) error {
	log.Debugf("[BFLA] EventAnnotationNotify %s %d %s", modName, eventID, ann.Name)
	return nil
}

func (p *bfla) APIAnnotationNotify(modName string, apiID uint, ann *core.Annotation) error {
	log.Debugf("[BFLA] APIAnnotationNotify %s %d %s", modName, apiID, ann.Name)
	return nil
}

type httpHandler struct {
	state           recovery.StatePersister
	bflaDetector    bfladetector.BFLADetector
	openAPIProvider bfladetector.OpenAPIProvider
	accessor        core.BackendAccessor
}

func (h httpHandler) GetEvent(w http.ResponseWriter, r *http.Request, eventID int) {
	uEventID := uint32(eventID)
	events, err := h.accessor.GetAPIEvents(r.Context(), database.GetAPIEventsQuery{EventID: &uEventID})
	if err != nil {
		httpResponse(w, http.StatusBadRequest, &oapicommon.ApiResponse{Message: err.Error()})
		return
	}
	if len(events) == 0 {
		httpResponse(w, http.StatusNotFound, &oapicommon.ApiResponse{Message: fmt.Sprintf("not found event with id: %d", eventID)})
		return
	}
	event := events[0]

	dest, src, user, err := getBFLAAnnotations(r.Context(), h.accessor, uint(eventID))
	if err != nil {
		httpResponse(w, http.StatusBadRequest, &oapicommon.ApiResponse{Message: err.Error()})
		return
	}
	e := restapi.APIEventAnnotations{
		BflaStatus:           restapi.LEGITIMATE,
		DestinationK8sObject: (*restapi.K8sObjectRef)(dest),
		SourceK8sObject:      (*restapi.K8sObjectRef)(src),
		External:             src == nil,
	}
	apiinfo, err := h.accessor.GetAPIInfo(r.Context(), event.APIInfoID)
	if err != nil {
		httpResponse(w, http.StatusInternalServerError, &oapicommon.ApiResponse{Message: err.Error()})
		return
	}
	spc, err := h.openAPIProvider.GetOpenAPI(apiinfo, event.APIInfoID)
	if err != nil {
		log.Error("unable to get the spec")
	}
	if user != nil {
		e.DetectedUser = &restapi.DetectedUser{
			Id:        user.ID,
			Source:    restapi.DetectedUserSource(user.Source.String()),
			IpAddress: user.IPAddress,
		}
		e.MismatchedScopes = user.IsMismatchedScopes(bfladetector.GetSpecOperation(spc, event.Method, event.Path))
	}
	specType := bfladetector.SpecTypeFromAPIInfo(apiinfo)
	if specType == bfladetector.SpecTypeNone {
		e.BflaStatus = restapi.NOSPEC
		httpResponse(w, http.StatusOK, e)
		return
	}
	if h.bflaDetector.IsLearning(event.APIInfoID) {
		e.BflaStatus = restapi.LEARNING
		httpResponse(w, http.StatusOK, e)
		return
	}

	resolvedPath := bfladetector.ResolvePath(apiinfo, event)
	if obj, err := h.bflaDetector.FindSourceObj(resolvedPath, string(event.Method), src.Uid, event.APIInfoID); err != nil {
		log.Error(err)
	} else if !obj.Authorized {
		e.BflaStatus = bfladetector.ResolveBFLAStatusInt(int(event.StatusCode))
	}
	httpResponse(w, http.StatusOK, e)
}

// nolint:stylecheck,revive
<<<<<<< HEAD
func (h httpHandler) PostAuthorizationModelApiID(w http.ResponseWriter, r *http.Request, apiID int) {
	defer r.Body.Close()

	ctx := r.Context()
	select {
	case <-ctx.Done():
		httpResponse(w, http.StatusCreated, &restapi.ApiResponse{Message: fmt.Sprintf("the request took too long: %s", ctx.Err())})
	default:
		specType := bfladetector.SpecTypeNone
		if apiinfo, err := h.accessor.GetAPIInfo(r.Context(), uint(apiID)); err != nil {
			log.Error("error getting openAPI spec")
		} else {
			specType = bfladetector.SpecTypeFromAPIInfo(apiinfo)
		}
		if specType == bfladetector.SpecTypeNone {
			httpResponse(w, http.StatusOK, &restapi.ApiResponse{Message: "Spec not found, please either provide or reconstruct an api spec"})
			return
		}
		authModelReq := &restapi.AuthorizationModel{}
		if err := json.NewDecoder(r.Body).Decode(authModelReq); err != nil {
			httpResponse(w, http.StatusBadRequest, &restapi.ApiResponse{Message: fmt.Sprintf("error decoding body; id=%d err: %s", apiID, err)})
			return
		}

		h.bflaDetector.ProvideAuthzModel(uint(apiID), FromRestapiAuthorizationModel(authModelReq))

		httpResponse(w, http.StatusCreated, &restapi.ApiResponse{Message: "Success"})
	}
}

// nolint:stylecheck,revive
func (h httpHandler) GetAuthorizationModelApiID(w http.ResponseWriter, r *http.Request, apiID int) {
=======
func (h httpHandler) GetAuthorizationModelApiID(w http.ResponseWriter, r *http.Request, apiID oapicommon.ApiID) {
>>>>>>> 314aa9bf
	apiinfo, err := h.accessor.GetAPIInfo(r.Context(), uint(apiID))
	if err != nil {
		log.Error("error getting openAPI spec")
	}
	specType := bfladetector.SpecTypeFromAPIInfo(apiinfo)
	if specType == bfladetector.SpecTypeNone {
		httpResponse(w, http.StatusOK, &restapi.AuthorizationModel{SpecType: ToRestapiSpecType(specType)})
		return
	}
	if h.bflaDetector.IsLearning(uint(apiID)) {
		httpResponse(w, http.StatusOK, &restapi.AuthorizationModel{Learning: true})
		return
	}
	authModel := &bfladetector.AuthorizationModel{}
	_, found, err := h.state.UseState(uint(apiID), bfladetector.AuthzModelAnnotationName, authModel)
	if err != nil {
		httpResponse(w, http.StatusBadRequest, &oapicommon.ApiResponse{Message: err.Error()})
		return
	}
	if !found {
		httpResponse(w, http.StatusNotFound, &oapicommon.ApiResponse{Message: fmt.Sprintf("auth model with id=%d not found", apiID)})
		return
	}
	res := ToRestapiAuthorizationModel(authModel)
	res.SpecType = ToRestapiSpecType(specType)
	httpResponse(w, http.StatusOK, res)
}

func ToRestapiSpecType(specType bfladetector.SpecType) restapi.SpecType {
	switch specType {
	case bfladetector.SpecTypeNone:
		return restapi.NONE
	case bfladetector.SpecTypeProvided:
		return restapi.PROVIDED
	case bfladetector.SpecTypeReconstructed:
		return restapi.RECONSTRUCTED
	}
	return restapi.NONE
}

func FromRestapiAuthorizationModel(am *restapi.AuthorizationModel) bfladetector.AuthorizationModel {
	res := bfladetector.AuthorizationModel{}
	for _, o := range am.Operations {
		resOp := &bfladetector.Operation{Method: o.Method, Path: o.Path}
		for _, aud := range o.Audience {
			resAud := &bfladetector.SourceObject{
				Authorized: aud.Authorized,
				External:   aud.External,
				K8sObject:  (*k8straceannotator.K8sObjectRef)(aud.K8sObject),
			}
			for _, user := range aud.EndUsers {
				resAud.EndUsers = append(resAud.EndUsers, &bfladetector.DetectedUser{
					ID:        user.Id,
					IPAddress: user.IpAddress,
					Source:    bfladetector.DetectedUserSourceFromString(string(user.Source)),
				})
			}
			resOp.Audience = append(resOp.Audience, resAud)
		}
		res.Operations = append(res.Operations, resOp)
	}
	return res
}

func ToRestapiAuthorizationModel(am *bfladetector.AuthorizationModel) *restapi.AuthorizationModel {
	res := &restapi.AuthorizationModel{}
	for _, o := range am.Operations {
		resOp := restapi.AuthorizationModelOperation{Method: o.Method, Path: o.Path}
		for _, aud := range o.Audience {
			resAud := restapi.AuthorizationModelAudience{
				Authorized:    aud.Authorized,
				External:      aud.External,
				K8sObject:     (*restapi.K8sObjectRef)(aud.K8sObject),
				StatusCode:    int(aud.StatusCode),
				LastTime:      &aud.LastTime,
				WarningStatus: aud.WarningStatus,
			}
			for _, user := range aud.EndUsers {
				resAud.EndUsers = append(resAud.EndUsers, restapi.DetectedUser{
					Id:        user.ID,
					Source:    restapi.DetectedUserSource(user.Source.String()),
					IpAddress: user.IPAddress,
				})
			}
			resOp.Audience = append(resOp.Audience, resAud)
		}
		res.Operations = append(res.Operations, resOp)
	}
	return res
}

// nolint:stylecheck,revive
func (h httpHandler) PutAuthorizationModelApiIDApprove(w http.ResponseWriter, r *http.Request, apiID oapicommon.ApiID, params restapi.PutAuthorizationModelApiIDApproveParams) {
	done := make(chan struct{})
	ctx := r.Context()
	clientRef := &k8straceannotator.K8sObjectRef{Uid: params.K8sClientUid} // TODO this looks wrong.
	go func() {
		log.Infof("approve operation on api=%d path=%s method=%s ", apiID, params.Path, params.Method)
		h.bflaDetector.ApproveTrace(params.Path, strings.ToUpper(params.Method), clientRef, uint(apiID), nil)
		done <- struct{}{}
	}()

	select {
	case <-ctx.Done():
		err := ctx.Err()
		log.Error(err)
		httpResponse(w, http.StatusInternalServerError, &oapicommon.ApiResponse{Message: err.Error()})
	case <-done:
		log.Infof("approve applied successfully on api=%d path=%s method=%s ", apiID, params.Path, params.Method)
		httpResponse(w, http.StatusOK, &oapicommon.ApiResponse{Message: "Requested approve operation on api event"})
	}
}

// nolint:stylecheck,revive
func (h httpHandler) PutAuthorizationModelApiIDDeny(w http.ResponseWriter, r *http.Request, apiID oapicommon.ApiID, params restapi.PutAuthorizationModelApiIDDenyParams) {
	done := make(chan struct{})
	ctx := r.Context()
	clientRef := &k8straceannotator.K8sObjectRef{Uid: params.K8sClientUid} // TODO this looks wrong.
	go func() {
		log.Infof("deny operation on api=%d path=%s method=%s ", apiID, params.Path, params.Method)
		h.bflaDetector.DenyTrace(params.Path, strings.ToUpper(params.Method), clientRef, uint(apiID), nil)
		done <- struct{}{}
	}()

	select {
	case <-ctx.Done():
		err := ctx.Err()
		log.Error(err)
		httpResponse(w, http.StatusInternalServerError, &oapicommon.ApiResponse{Message: err.Error()})
	case <-done:
		log.Infof("deny applied successfully on api=%d path=%s method=%s ", apiID, params.Path, params.Method)
		httpResponse(w, http.StatusOK, &oapicommon.ApiResponse{Message: "Reqested deny operation on api event"})
	}
}

// nolint:stylecheck,revive
func (h httpHandler) PutAuthorizationModelApiIDLearningReset(w http.ResponseWriter, r *http.Request, apiID oapicommon.ApiID, params restapi.PutAuthorizationModelApiIDLearningResetParams) {
	done := make(chan struct{})
	ctx := r.Context()
	go func() {
		log.Infof("reset learning api=%d", apiID)
		// FIXME: NrTraces might be nil
		h.bflaDetector.ResetLearning(uint(apiID), *params.NrTraces)
		done <- struct{}{}
	}()

	select {
	case <-ctx.Done():
		err := ctx.Err()
		log.Error(err)
		httpResponse(w, http.StatusInternalServerError, &oapicommon.ApiResponse{Message: err.Error()})
	case <-done:
		log.Infof("reset learning applied successfully on api=%d", apiID)
		httpResponse(w, http.StatusOK, &oapicommon.ApiResponse{Message: "Reqested reset learning operation on api event"})
	}
}

// nolint:stylecheck,revive
func (h httpHandler) PutAuthorizationModelApiIDLearningStart(w http.ResponseWriter, r *http.Request, apiID oapicommon.ApiID, params restapi.PutAuthorizationModelApiIDLearningStartParams) {
	done := make(chan struct{})
	ctx := r.Context()
	go func() {
		log.Infof("start learning api=%d", apiID)
		// FIXME: NrTraces might be nil
		h.bflaDetector.StartLearning(uint(apiID), *params.NrTraces)
		done <- struct{}{}
	}()

	select {
	case <-ctx.Done():
		err := ctx.Err()
		log.Error(err)
		httpResponse(w, http.StatusInternalServerError, &oapicommon.ApiResponse{Message: err.Error()})
	case <-done:
		log.Infof("start learning applied successfully on api=%d", apiID)
		httpResponse(w, http.StatusOK, &oapicommon.ApiResponse{Message: "Reqested start learning operation on api event"})
	}
}

// nolint:stylecheck,revive
func (h httpHandler) PutAuthorizationModelApiIDLearningStop(w http.ResponseWriter, r *http.Request, apiID oapicommon.ApiID) {
	done := make(chan struct{})
	ctx := r.Context()
	go func() {
		log.Infof("stop learning api=%d", apiID)
		h.bflaDetector.StopLearning(uint(apiID))
		done <- struct{}{}
	}()

	select {
	case <-ctx.Done():
		err := ctx.Err()
		log.Error(err)
		httpResponse(w, http.StatusInternalServerError, &oapicommon.ApiResponse{Message: err.Error()})
	case <-done:
		log.Infof("stop learning applied successfully on api=%d", apiID)
		httpResponse(w, http.StatusOK, &oapicommon.ApiResponse{Message: "Reqested stop learning operation on api event"})
	}
}

// nolint:stylecheck,revive
func (h httpHandler) PutEventIdOperation(w http.ResponseWriter, r *http.Request, eventID int, operation restapi.OperationEnum) {
	uEventID := uint32(eventID)
	events, err := h.accessor.GetAPIEvents(r.Context(), database.GetAPIEventsQuery{EventID: &uEventID})
	if err != nil {
		httpResponse(w, http.StatusBadRequest, &oapicommon.ApiResponse{Message: err.Error()})
		return
	}
	if len(events) == 0 {
		httpResponse(w, http.StatusNotFound, &oapicommon.ApiResponse{Message: fmt.Sprintf("not found event with id: %d", eventID)})
		return
	}
	apiEvent := events[0]

	_, src, user, err := getBFLAAnnotations(r.Context(), h.accessor, uint(eventID))
	if err != nil {
		log.Error(err)
		httpResponse(w, http.StatusBadRequest, &oapicommon.ApiResponse{
			Message: err.Error(),
		})
		return
	}

	apiInfo, err := h.accessor.GetAPIInfo(r.Context(), apiEvent.APIInfoID)
	if err != nil {
		log.Error(err)
		httpResponse(w, http.StatusBadRequest, &oapicommon.ApiResponse{
			Message: err.Error(),
		})
		return
	}
	done := make(chan struct{})
	ctx := r.Context()
	go func() {
		log.Infof("apply %s operation on trace=%d", operation, eventID)
		resolvedPath := bfladetector.ResolvePath(apiInfo, apiEvent)
		switch operation {
		case restapi.Approve:
			h.bflaDetector.ApproveTrace(resolvedPath, string(apiEvent.Method), src, apiEvent.APIInfoID, nil)
		case restapi.Deny:
			h.bflaDetector.DenyTrace(resolvedPath, string(apiEvent.Method), src, apiEvent.APIInfoID, nil)
		case restapi.ApproveUser:
			h.bflaDetector.ApproveTrace(resolvedPath, string(apiEvent.Method), src, apiEvent.APIInfoID, user)
		case restapi.DenyUser:
			h.bflaDetector.DenyTrace(resolvedPath, string(apiEvent.Method), src, apiEvent.APIInfoID, user)
		}
		done <- struct{}{}
	}()

	select {
	case <-ctx.Done():
		err := ctx.Err()
		log.Error(err)
		httpResponse(w, http.StatusInternalServerError, &oapicommon.ApiResponse{Message: err.Error()})
	case <-done:
		log.Infof("%s operation applied successfully on trace=%d", operation, eventID)
		httpResponse(w, http.StatusOK, &oapicommon.ApiResponse{Message: fmt.Sprintf("Reqested %s operation on api event", operation)})
	}
}

func (h httpHandler) GetVersion(w http.ResponseWriter, r *http.Request) {
	httpResponse(w, http.StatusOK, &oapicommon.ModuleVersion{Version: moduleVersion})
}

func (h httpHandler) PostAuthorizationModelApiID(w http.ResponseWriter, r *http.Request, apiID oapicommon.ApiID) {
	return
}

func (h httpHandler) GetApiFindings(w http.ResponseWriter, r *http.Request, apiID oapicommon.ApiID, params restapi.GetApiFindingsParams) {
	return
}

func httpResponse(w http.ResponseWriter, code int, v interface{}) {
	w.WriteHeader(code)
	if err := json.NewEncoder(w).Encode(v); err != nil {
		log.Error(err)
		http.Error(w, err.Error(), code)
		return
	}
}

//nolint:gochecknoinits
func init() {
	core.RegisterModule(recovery.ResyncedModule(newModule))
}<|MERGE_RESOLUTION|>--- conflicted
+++ resolved
@@ -312,7 +312,6 @@
 }
 
 // nolint:stylecheck,revive
-<<<<<<< HEAD
 func (h httpHandler) PostAuthorizationModelApiID(w http.ResponseWriter, r *http.Request, apiID int) {
 	defer r.Body.Close()
 
@@ -344,10 +343,7 @@
 }
 
 // nolint:stylecheck,revive
-func (h httpHandler) GetAuthorizationModelApiID(w http.ResponseWriter, r *http.Request, apiID int) {
-=======
 func (h httpHandler) GetAuthorizationModelApiID(w http.ResponseWriter, r *http.Request, apiID oapicommon.ApiID) {
->>>>>>> 314aa9bf
 	apiinfo, err := h.accessor.GetAPIInfo(r.Context(), uint(apiID))
 	if err != nil {
 		log.Error("error getting openAPI spec")
