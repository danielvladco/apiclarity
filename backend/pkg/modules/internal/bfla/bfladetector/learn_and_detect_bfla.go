// Copyright © 2022 Cisco Systems, Inc. and its affiliates.
// All rights reserved.
//
// Licensed under the Apache License, Version 2.0 (the "License");
// you may not use this file except in compliance with the License.
// You may obtain a copy of the License at
//
//     http://www.apache.org/licenses/LICENSE-2.0
//
// Unless required by applicable law or agreed to in writing, software
// distributed under the License is distributed on an "AS IS" BASIS,
// WITHOUT WARRANTIES OR CONDITIONS OF ANY KIND, either express or implied.
// See the License for the specific language governing permissions and
// limitations under the License.

package bfladetector

import (
	"context"
	"errors"
	"fmt"
	"reflect"
	"runtime/debug"
	"strconv"
	"sync"
	"time"

	"github.com/go-openapi/spec"
	log "github.com/sirupsen/logrus"

	"github.com/openclarity/apiclarity/api/server/models"
	"github.com/openclarity/apiclarity/backend/pkg/database"
	"github.com/openclarity/apiclarity/backend/pkg/modules/internal/bfla/k8straceannotator"
	"github.com/openclarity/apiclarity/backend/pkg/modules/internal/bfla/recovery"
	"github.com/openclarity/apiclarity/backend/pkg/modules/internal/bfla/restapi"
	"github.com/openclarity/apiclarity/backend/pkg/modules/internal/core"
)

const (
	ModuleName               = "bfla"
	K8sSrcAnnotationName     = "bfla_k8s_src"
	K8sDstAnnotationName     = "bfla_k8s_dst"
	DetectedIDAnnotationName = "bfla_detected_id"

	AuthzModelAnnotationName           = "authz_model"
	AuthzProcessedTracesAnnotationName = "authz_processed_traces"
	AuthzTracesToLearnAnnotationName   = "authz_traces_to_learn"
)

var ErrUnsupportedAuthScheme = errors.New("unsupported auth scheme")

func NewBFLADetector(ctx context.Context, apiInfoProvider apiInfoProvider, eventAlerter EventAlerter, sp recovery.StatePersister) BFLADetector {
	l := &learnAndDetectBFLA{
		tracesCh:         make(chan *CompositeTrace),
		commandsCh:       make(chan Command),
		errCh:            make(chan error),
		apiInfoProvider:  apiInfoProvider,
		authzModelsMap:   recovery.NewPersistedMap(sp, AuthzModelAnnotationName, reflect.TypeOf(AuthorizationModel{})),
		tracesCounterMap: recovery.NewPersistedMap(sp, AuthzProcessedTracesAnnotationName, reflect.TypeOf(1)),
		statePersister:   sp,
		eventAlerter:     eventAlerter,
		mu:               &sync.RWMutex{},
	}
	go func() {
		for {
			select {
			case err := <-l.errCh:
				log.Errorf("BFLA error: %s", err)
			case <-ctx.Done():
				log.Error("BFLA done; ", ctx.Err())
				return
			}
		}
	}()
	go l.run(ctx)
	return l
}

type BFLADetector interface {
	SendTrace(trace *CompositeTrace)

	IsLearning(apiID uint) bool
	FindSourceObj(path, method, clientUid string, apiID uint) (*SourceObject, error)

	ApproveTrace(path, method string, clientRef *k8straceannotator.K8sObjectRef, apiID uint, user *DetectedUser)
	DenyTrace(path, method string, clientRef *k8straceannotator.K8sObjectRef, apiID uint, user *DetectedUser)
	ResetLearning(apiID uint, numberOfTraces int)
	StartLearning(apiID uint, numberOfTraces int)
	StopLearning(apiID uint)
}

type apiInfoProvider interface {
	GetAPIInfo(ctx context.Context, apiID uint) (*database.APIInfo, error)
}

type Command interface{ isCommand() }

type StopLearningCommand struct {
	apiID uint
}

type StartLearningCommand struct {
	apiID          uint
	numberOfTraces int
}

type ResetLearningCommand struct {
	apiID          uint
	numberOfTraces int
}

type MarkLegitimateCommand struct {
	path         string
	method       string
	detectedUser *DetectedUser
	clientRef    *k8straceannotator.K8sObjectRef
	apiID        uint
}

type MarkIllegitimateCommand struct {
	path         string
	method       string
	detectedUser *DetectedUser
	clientRef    *k8straceannotator.K8sObjectRef
	apiID        uint
}

func (a *StopLearningCommand) isCommand()     {}
func (a *StartLearningCommand) isCommand()    {}
func (a *ResetLearningCommand) isCommand()    {}
func (a *MarkLegitimateCommand) isCommand()   {}
func (a *MarkIllegitimateCommand) isCommand() {}

type EventOperation struct {
	Path        string
	Method      string
	Source      string
	Destination string
}

type EventAlerter interface {
	SetEventAlert(ctx context.Context, modName string, eventID uint, severity core.AlertSeverity) error
}

type learnAndDetectBFLA struct {
	tracesCh        chan *CompositeTrace
	commandsCh      chan Command
	errCh           chan error
	apiInfoProvider apiInfoProvider

	authzModelsMap   recovery.PersistedMap
	tracesCounterMap recovery.PersistedMap

	statePersister recovery.StatePersister

	eventAlerter EventAlerter
	mu           *sync.RWMutex
}

type CompositeTrace struct {
	*core.Event

	K8SSource, K8SDestination *k8straceannotator.K8sObjectRef
	DetectedUser              *DetectedUser
}

func (l *learnAndDetectBFLA) run(ctx context.Context) {
	defer log.Info("ending learnFromTracesAndDetectBFLA")
	for {
		select {
		case feedback, ok := <-l.commandsCh:
			if ok {
				if err := l.commandsRunner(ctx, feedback); err != nil {
					l.errCh <- err
				}
				continue
			}
		case trace, ok := <-l.tracesCh:
			if ok {
				if err := l.traceRunner(ctx, trace); err != nil {
					l.errCh <- err
				}
				continue
			}
		case <-ctx.Done():
			log.Error(ctx.Err())
		}
		return
	}
}

func runtimeRecover() {
	if err := recover(); err != nil {
		log.Error(err)
		debug.PrintStack()
	}
}

func (l *learnAndDetectBFLA) commandsRunner(ctx context.Context, command Command) (err error) {
	defer runtimeRecover()
	switch cmd := command.(type) {
	case *MarkLegitimateCommand:
		err = l.updateAuthorizationModel(cmd.path, cmd.method, cmd.clientRef, cmd.apiID, cmd.detectedUser, true, true)
	case *MarkIllegitimateCommand:
		err = l.updateAuthorizationModel(cmd.path, cmd.method, cmd.clientRef, cmd.apiID, cmd.detectedUser, false, true)
	case *StopLearningCommand:
		counter, err := l.tracesCounterMap.Get(cmd.apiID)
		if err != nil {
			return fmt.Errorf("unable to get state traces counter: %w", err)
		}

		counter.Set(0)
	case *StartLearningCommand:
		tracesToProcess, err := l.tracesCounterMap.Get(cmd.apiID)
		if err != nil {
			return fmt.Errorf("unable to get state traces counter: %w", err)
		}
		if _, ok := l.mustLearn(cmd.apiID); ok {
			log.Warn("won't start learning, because the learning has already started")
			return nil
		}

		tracesToProcess.Set(cmd.numberOfTraces)
	case *ResetLearningCommand:
		counter, err := l.tracesCounterMap.Get(cmd.apiID)
		if err != nil {
			return fmt.Errorf("unable to get state traces counter: %w", err)
		}
		counter.Set(cmd.numberOfTraces)

		// Set existing auth model to empty
		authzModel, err := l.authzModelsMap.Get(cmd.apiID)
		if err != nil {
			return fmt.Errorf("unable to get authz model state: %w", err)
		}
		authzModel.Set(AuthorizationModel{})
	}
	if err != nil {
		return fmt.Errorf("error when trying to update the authz model: %w", err)
	}

	if err = l.statePersister.Persist(ctx); err != nil {
		return fmt.Errorf("unable to persist the new state: %w", err)
	}

	log.Info("bfla synced for authz model")
	return nil
}

func GetSpecOperation(spc *spec.Swagger, method models.HTTPMethod, resolvedPath string) *spec.Operation {
	switch method {
	case models.HTTPMethodGET:
		return spc.Paths.Paths[resolvedPath].Get
	case models.HTTPMethodHEAD:
		return spc.Paths.Paths[resolvedPath].Head
	case models.HTTPMethodPOST:
		return spc.Paths.Paths[resolvedPath].Post
	case models.HTTPMethodPUT:
		return spc.Paths.Paths[resolvedPath].Put
	case models.HTTPMethodDELETE:
		return spc.Paths.Paths[resolvedPath].Delete
	case models.HTTPMethodCONNECT:
		//op = spc.Paths.Paths[resolvedPath].Connect TODO
	case models.HTTPMethodOPTIONS:
		return spc.Paths.Paths[resolvedPath].Options
	case models.HTTPMethodTRACE:
		//op = spc.Paths.Paths[resolvedPath].Trace TODO
	case models.HTTPMethodPATCH:
		return spc.Paths.Paths[resolvedPath].Patch
	}
	return nil
}

func ContainsAll(items []string, vals []string) bool {
	for _, item := range items {
		if !Contains(vals, item) {
			return false
		}
	}
	return true
}

func Contains(items []string, val string) bool {
	for _, item := range items {
		if val == item {
			return true
		}
	}
	return false
}

func (l *learnAndDetectBFLA) traceRunner(ctx context.Context, trace *CompositeTrace) (err error) {
	defer runtimeRecover()
	defer l.statePersister.AckSubmit(trace.APIEvent.ID)
	apiID := trace.APIEvent.APIInfoID
	log.Infof("bfla received event: %d", apiID)
	// load the model from store in case the it is not already present in memory or don't do anything if the model with id does not exist
	apiInfo, err := l.apiInfoProvider.GetAPIInfo(ctx, apiID)
	if err != nil {
		return fmt.Errorf("unable to get api info: %w", err)
	}
	resolvedPath := ResolvePath(apiInfo, trace.APIEvent)

	if SpecTypeFromAPIInfo(apiInfo) == SpecTypeNone {
		return fmt.Errorf("spec not present cannot learn BFLA")
	}
	var tracesProcessed int
	tracesProcessedEntry, err := l.tracesCounterMap.Get(apiID)
	if err != nil {
		log.Warnf("Could not load processed traces number: %s", err)
	} else {
		tracesProcessed, _ = tracesProcessedEntry.Get().(int)
	}

	if decrement, ok := l.mustLearn(apiID); ok {
		log.Debugf("api %d; processed: %d", trace.APIEvent.APIInfoID, tracesProcessed)
		// to still learn
		err := l.updateAuthorizationModel(resolvedPath, string(trace.APIEvent.Method),
			trace.K8SSource, trace.APIEvent.APIInfoID, trace.DetectedUser, true, false)
		if err != nil {
			return err
		}

		decrement()
		return nil
	}
	if err := l.updateAuthorizationModel(resolvedPath, string(trace.APIEvent.Method), trace.K8SSource, trace.APIEvent.APIInfoID, trace.DetectedUser, false, false); err != nil {
		return err
	}
	var srcUid string
	if trace.K8SSource != nil {
		srcUid = trace.K8SSource.Uid
	}
	aud, setAud, err := l.findSourceObj(resolvedPath, string(trace.APIEvent.Method), srcUid, trace.APIEvent.APIInfoID)
	if err != nil {
		return err
	}
	aud.WarningStatus = restapi.LEGITIMATE
	if !aud.Authorized {
		// updates the auth model but this time as unauthorized
		severity := core.AlertWarn
		code := trace.APIEvent.StatusCode
		if 200 > code || code > 299 {
			severity = core.AlertInfo
		}

		if err := l.eventAlerter.SetEventAlert(ctx, ModuleName, trace.APIEvent.ID, severity); err != nil {
			return fmt.Errorf("unable to set alert annotation: %w", err)
		}
		aud.WarningStatus = ResolveBFLAStatusInt(int(trace.APIEvent.StatusCode))
	}
	aud.StatusCode = trace.APIEvent.StatusCode
	aud.LastTime = time.Time(trace.APIEvent.Time)
	setAud(aud)
	return nil
}

func (l *learnAndDetectBFLA) mustLearn(apiID uint) (decrementFn func(), ok bool) {
	tracesToLearn, err := l.tracesCounterMap.Get(apiID)
	if err != nil {
		log.Error("load traces to learn error: ", err)
		return nil, false
	}

	tracesInt, _ := tracesToLearn.Get().(int)
	if !tracesToLearn.Exists() {
		return nil, false
	}
	return func() {
		tracesInt--
		tracesToLearn.Set(tracesInt)
	}, tracesInt > 0 || tracesInt == -1
}

func (l *learnAndDetectBFLA) updateAuthorizationModel(path, method string, clientRef *k8straceannotator.K8sObjectRef, apiID uint, user *DetectedUser, authorize, updateAuthorized bool) error {
	external := clientRef == nil
	authzModelEntry, err := l.authzModelsMap.Get(apiID)
	if err != nil {
		return fmt.Errorf("unable to get authz model state: %w", err)
	}
	authzModel, _ := authzModelEntry.Get().(AuthorizationModel)
	if !authzModelEntry.Exists() {
		authzModel = AuthorizationModel{
			Operations: []*Operation{{
				Method:   method,
				Path:     path,
				Audience: []*SourceObject{{External: external, K8sObject: clientRef, Authorized: authorize}},
			}},
		}
		if user != nil {
			authzModel.Operations[0].Audience[0].EndUsers = append(authzModel.Operations[0].Audience[0].EndUsers, user)
		}
		authzModelEntry.Set(authzModel)
		return nil
	}

	opIndex, op := authzModel.Operations.Find(func(op *Operation) bool {
		return op.Method == method && op.Path == path
	})
	if op == nil {
		op = &Operation{
			Method:   method,
			Path:     path,
			Audience: []*SourceObject{{External: external, K8sObject: clientRef, Authorized: authorize}},
		}
		if user != nil {
			op.Audience[0].EndUsers = append(op.Audience[0].EndUsers, user)
		}
		authzModel.Operations = append(authzModel.Operations, op)
		authzModelEntry.Set(authzModel)
		return nil
	}

	audienceIndex, audience := op.Audience.Find(func(sa *SourceObject) bool {
		if external {
			return sa.External
		}
		if sa.External {
			return external
		}
		return sa.K8sObject.Uid == clientRef.Uid
	})
	if audience == nil {
		sa := &SourceObject{External: external, K8sObject: clientRef, Authorized: authorize}
		if user != nil {
			sa.EndUsers = append(sa.EndUsers, user)
		}
		op.Audience = append(op.Audience, sa)
		authzModelEntry.Set(authzModel)
		return nil
	}

	if user != nil {
		if _, endUser := audience.EndUsers.Find(func(u *DetectedUser) bool {
			return u.ID == user.ID
		}); endUser == nil {
			audience.EndUsers = append(audience.EndUsers, user)
			authzModelEntry.Set(authzModel)
		}
	}

	// TODO think of a prettier way to be able to update only on certain cases
	if updateAuthorized {
		oldAuthorized := audience.Authorized
		authzModel.Operations[opIndex].Audience[audienceIndex].Authorized = authorize
		if oldAuthorized != authorize {
			authzModelEntry.Set(authzModel)
			return nil
		}
	}

	authzModelEntry.Set(authzModel)
	return nil
}

func (l *learnAndDetectBFLA) IsLearning(apiID uint) bool {
<<<<<<< HEAD
	_, ok := l.mustLearn(apiID)
	return ok
=======
	l.mu.Lock()
	defer l.mu.Unlock()
	tracesProcessed, err := l.tracesCounterMap.Get(apiID)
	if err != nil {
		log.Error("load traces error: ", err)
		return true
	}
	if tracesProcessed.Get().(int) < l.tracesToLearn(apiID) {
		return true
	}
	return false
>>>>>>> 314aa9bf
}

func (l *learnAndDetectBFLA) FindSourceObj(path, method, clientUid string, apiID uint) (*SourceObject, error) {
	l.mu.Lock()
	defer l.mu.Unlock()
	aud, _, err := l.findSourceObj(path, method, clientUid, apiID)
	return aud, err
}

func (l *learnAndDetectBFLA) findSourceObj(path, method, clientUid string, apiID uint) (obj *SourceObject, setFn func(v *SourceObject), err error) {
	external := clientUid == ""
	authzModelEntry, err := l.authzModelsMap.Get(apiID)
	if err != nil {
		return nil, nil, fmt.Errorf("authz model load error: %w", err)
	}
	authzModel, _ := authzModelEntry.Get().(AuthorizationModel)
	_, op := authzModel.Operations.Find(func(op *Operation) bool {
		return op.Path == path &&
			op.Method == method
	})
	if op == nil {
		return nil, nil, fmt.Errorf("operation not found: %w", err)
	}
	audIndex, obj := op.Audience.Find(func(sa *SourceObject) bool {
		if sa.External == external {
			return true
		}
		if sa.External && !external {
			return false
		}
		return sa.K8sObject.Uid == clientUid
	})
	if obj == nil {
		return nil, nil, fmt.Errorf("audience not found: %w", err)
	}

	return obj, func(v *SourceObject) {
		op.Audience[audIndex] = v
		authzModelEntry.Set(authzModel)
	}, nil
}

func (l *learnAndDetectBFLA) SendTrace(trace *CompositeTrace) {
	l.tracesCh <- trace
}

func (l *learnAndDetectBFLA) ApproveTrace(path, method string, clientRef *k8straceannotator.K8sObjectRef, apiID uint, user *DetectedUser) {
	l.commandsCh <- &MarkLegitimateCommand{
		detectedUser: user,
		path:         path,
		method:       method,
		clientRef:    clientRef,
		apiID:        apiID,
	}
}

func (l *learnAndDetectBFLA) DenyTrace(path, method string, clientRef *k8straceannotator.K8sObjectRef, apiID uint, user *DetectedUser) {
	l.commandsCh <- &MarkIllegitimateCommand{
		detectedUser: user,
		path:         path,
		method:       method,
		clientRef:    clientRef,
		apiID:        apiID,
	}
}

func (l *learnAndDetectBFLA) ResetLearning(apiID uint, numberOfTraces int) {
	if numberOfTraces < -1 {
		log.Errorf("value %v not allowed", numberOfTraces)
		return
	}
	l.commandsCh <- &ResetLearningCommand{
		apiID:           apiID,
		numberOfTraces: numberOfTraces,
	}
}

func (l *learnAndDetectBFLA) StopLearning(apiID uint) {
	l.commandsCh <- &StopLearningCommand{
		apiID: apiID,
	}
}

func (l *learnAndDetectBFLA) StartLearning(apiID uint, numberOfTraces int) {
	if numberOfTraces < -1 {
		log.Errorf("value %v not allowed", numberOfTraces)
		return
	}
	l.commandsCh <- &StartLearningCommand{
		apiID:          apiID,
		numberOfTraces: numberOfTraces,
	}
}

func ResolveBFLAStatus(statusCode string) restapi.BFLAStatus {
	code, err := strconv.Atoi(statusCode)
	if err == nil {
		return ResolveBFLAStatusInt(code)
	}

	return restapi.SUSPICIOUSHIGH
}

func ResolveBFLAStatusInt(code int) restapi.BFLAStatus {
	if 200 > code || code > 299 {
		return restapi.SUSPICIOUSMEDIUM
	}

	return restapi.SUSPICIOUSHIGH
}

type SpecType uint

const (
	SpecTypeNone = iota
	SpecTypeProvided
	SpecTypeReconstructed
)

func SpecTypeFromAPIInfo(apiinfo *database.APIInfo) SpecType {
	if apiinfo.HasProvidedSpec {
		return SpecTypeProvided
	}
	if apiinfo.HasReconstructedSpec {
		return SpecTypeReconstructed
	}
	return SpecTypeNone
}<|MERGE_RESOLUTION|>--- conflicted
+++ resolved
@@ -454,22 +454,8 @@
 }
 
 func (l *learnAndDetectBFLA) IsLearning(apiID uint) bool {
-<<<<<<< HEAD
 	_, ok := l.mustLearn(apiID)
 	return ok
-=======
-	l.mu.Lock()
-	defer l.mu.Unlock()
-	tracesProcessed, err := l.tracesCounterMap.Get(apiID)
-	if err != nil {
-		log.Error("load traces error: ", err)
-		return true
-	}
-	if tracesProcessed.Get().(int) < l.tracesToLearn(apiID) {
-		return true
-	}
-	return false
->>>>>>> 314aa9bf
 }
 
 func (l *learnAndDetectBFLA) FindSourceObj(path, method, clientUid string, apiID uint) (*SourceObject, error) {
