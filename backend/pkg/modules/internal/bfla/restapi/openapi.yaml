openapi: 3.0.3
info:
  title: APIClarity BFLA
  version: 0.0.1
  description: APIClarity Module API
paths:
  /version:
    get:
      operationId: getVersion
      summary: Get the version of this Module
      description: Get the version of this Module
      tags:
      - local-bfla
      responses:
        '200':
          description: Version of the Module
          content:
            application/json:
              schema:
                $ref: '../../../../../../api3/common/openapi.yaml#/components/schemas/ModuleVersion'

  /authorizationModel/{apiID}:
    post:
<<<<<<< HEAD
      parameters:
        - in: path
          schema:
            type: integer
          required: true
          name: apiID
      requestBody:
        content:
            'application/json':
              schema:
                $ref: '#/components/schemas/AuthorizationModel'
      responses:
        '201':
          description: 'Success'
          content:
            'application/json':
              schema:
                $ref: '#/components/schemas/ApiResponse'
        default:
          description: "Error response"
          content:
            'application/json':
              schema:
                $ref: '#/components/schemas/ApiResponse'
    get:
=======
>>>>>>> 314aa9bf
      parameters:
        - name: apiID
          in: path
          required: true
          schema:
            $ref: ../../../../../../api3/common/openapi.yaml#/components/schemas/ApiID

      tags:
      - bfla
      requestBody:
        content:
            'application/json':
              schema:
                $ref: '#/components/schemas/AuthorizationModel'
      responses:
        '201':
          description: 'Success'
          content:
            'application/json':
              schema:
                $ref: '../../../../../../api3/common/openapi.yaml#/components/schemas/ApiResponse'
        default:
          description: "Error response"
          content:
            'application/json':
              schema:
                $ref: '../../../../../../api3/common/openapi.yaml#/components/schemas/ApiResponse'
    get:
      parameters:
        - name: apiID
          in: path
          required: true
          schema:
            $ref: ../../../../../../api3/common/openapi.yaml#/components/schemas/ApiID

      tags:
        - bfla
      responses:
        '200':
          description: 'Success'
          content:
            'application/json':
              schema:
                $ref: '#/components/schemas/AuthorizationModel'
        default:
          description: "Error response"
          content:
            'application/json':
              schema:
                $ref: '../../../../../../api3/common/openapi.yaml#/components/schemas/ApiResponse'
  /authorizationModel/{apiID}/approve:
    put:
      tags:
      - local-bfla
      parameters:
        - name: apiID
          in: path
          required: true
          schema:
            $ref: ../../../../../../api3/common/openapi.yaml#/components/schemas/ApiID
        - in: query
          name: method
          required: true
          schema:
            type: string
        - in: query
          name: path
          required: true
          schema:
            type: string
        - in: query
          name: k8sClientUid
          required: true
          schema:
            type: string
      responses:
        '200':
          description: 'Success'
          content:
            'application/json':
              schema:
                $ref: '../../../../../../api3/common/openapi.yaml#/components/schemas/ApiResponse'
        default:
          description: "Error response"
          content:
            'application/json':
              schema:
                $ref: '../../../../../../api3/common/openapi.yaml#/components/schemas/ApiResponse'
  /authorizationModel/{apiID}/deny:
    put:
      tags:
      - local-bfla
      parameters:
        - name: apiID
          in: path
          required: true
          schema:
            $ref: ../../../../../../api3/common/openapi.yaml#/components/schemas/ApiID
        - in: query
          name: method
          required: true
          schema:
            type: string
        - in: query
          name: path
          required: true
          schema:
            type: string
        - in: query
          name: k8sClientUid
          required: true
          schema:
            type: string
      responses:
        '200':
          description: 'Success'
          content:
            'application/json':
              schema:
                $ref: '../../../../../../api3/common/openapi.yaml#/components/schemas/ApiResponse'
        default:
          description: "Error response"
          content:
            'application/json':
              schema:
                $ref: '../../../../../../api3/common/openapi.yaml#/components/schemas/ApiResponse'
  /authorizationModel/{apiID}/learning/start:
    put:
      tags:
      - bfla
      parameters:
        - name: apiID
          in: path
          required: true
          schema:
            $ref: ../../../../../../api3/common/openapi.yaml#/components/schemas/ApiID

        - in: query
          name: nr_traces
          schema:
            type: integer
      responses:
        '200':
          description: 'Success'
          content:
            'application/json':
              schema:
                $ref: '../../../../../../api3/common/openapi.yaml#/components/schemas/ApiResponse'
        default:
          description: "Error response"
          content:
            'application/json':
              schema:
                $ref: '../../../../../../api3/common/openapi.yaml#/components/schemas/ApiResponse'
  /authorizationModel/{apiID}/learning/reset:
    put:
      tags:
      - bfla
      parameters:
        - name: apiID
          in: path
          required: true
          schema:
            $ref: ../../../../../../api3/common/openapi.yaml#/components/schemas/ApiID

        - in: query
          name: nr_traces
          schema:
            type: integer
      responses:
        '200':
          description: 'Success'
          content:
            'application/json':
              schema:
                $ref: '../../../../../../api3/common/openapi.yaml#/components/schemas/ApiResponse'
        default:
          description: "Error response"
          content:
            'application/json':
              schema:
                $ref: '../../../../../../api3/common/openapi.yaml#/components/schemas/ApiResponse'

  /authorizationModel/{apiID}/learning/stop:
    put:
      tags:
      - bfla
      parameters:
        - name: apiID
          in: path
          required: true
          schema:
            $ref: ../../../../../../api3/common/openapi.yaml#/components/schemas/ApiID

      responses:
        '200':
          description: 'Success'
          content:
            'application/json':
              schema:
                $ref: '../../../../../../api3/common/openapi.yaml#/components/schemas/ApiResponse'
        default:
          description: "Error response"
          content:
            'application/json':
              schema:
                $ref: '../../../../../../api3/common/openapi.yaml#/components/schemas/ApiResponse'

  /event/{id}:
    get:
      tags:
        - local-bfla
      operationId: get_event
      parameters:
        - name: id
          in: path
          schema:
            type: integer
          required: true
      summary: Get the event with the annotations and bfla status
      responses:
        '200':
          description: API Event with annotations
          content:
            application/json:
              schema:
                $ref: '#/components/schemas/APIEventAnnotations'

  /event/{id}/{operation}:
    put:
      tags:
        - local-bfla
      parameters:
        - in: path
          schema:
            type: integer
          required: true
          name: id
        - in: path
          required: true
          name: operation
          schema:
            $ref: '#/components/schemas/OperationEnum'
      responses:
        '200':
          description: 'Success'
          content:
            'application/json':
              schema:
                $ref: '../../../../../../api3/common/openapi.yaml#/components/schemas/ApiResponse'
        default:
          description: "Error response"
          content:
            'application/json':
              schema:
                $ref: '../../../../../../api3/common/openapi.yaml#/components/schemas/ApiResponse'
  /apiFindings/{apiID}:
    get:
      operationId: GetApiFindings
      summary: 'Get findings for an API and module'
      description: 'Asks for findings of an APIClarity module, and API. Implemented by each module'
      parameters:
        - name: apiID
          in: path
          required: true
          schema:
            $ref: ../../../../../../api3/common/openapi.yaml#/components/schemas/ApiID
        - $ref: '../../../../../../api3/common/openapi.yaml#/components/parameters/Sensitive'
      responses:
        '200':
          description: 'An API Findings Bundle'
          content:
            application/json:
              schema:
                $ref: '../../../../../../api3/common/openapi.yaml#/components/schemas/APIFindings'
        default:
          description: 'Error response'
          content:
            'application/json':
              schema:
                $ref: '../../../../../../api3/common/openapi.yaml#/components/schemas/ApiResponse'
components:
  schemas:
    APIEventAnnotations:
      required: [bflaStatus, external, mismatchedScopes]
      properties:
        external:
          type: boolean
        mismatchedScopes:
          type: boolean
        destinationK8sObject:
          $ref: '#/components/schemas/K8sObjectRef'
        sourceK8sObject:
          $ref: '#/components/schemas/K8sObjectRef'
        bflaStatus:
          $ref: '#/components/schemas/BFLAStatus'
        detectedUser:
          $ref: '#/components/schemas/DetectedUser'

    DetectedUser:
      required: [id, source, ip_address]
      properties:
        id:
          type: string
        source:
          type: string
          enum:
            - JWT
            - BASIC
            - KONG_X_CONSUMER_ID
        ip_address:
          type: string

    K8sObjectRef:
      type: object
      required: [uid, kind, name, namespace, apiVersion]
      properties:
        uid:
          type: string
        kind:
          type: string
        name:
          type: string
        namespace:
          type: string
        apiVersion:
          type: string

    BFLAStatus:
      type: string
      enum:
        - NO_SPEC
        - LEARNING
        - LEGITIMATE
        - SUSPICIOUS_MEDIUM
        - SUSPICIOUS_HIGH

    AuthorizationModelAudience:
      type: object
      required: [end_users, authorized, external, statusCode, warningStatus]
      properties:
        warningStatus:
          $ref: '#/components/schemas/BFLAStatus'
        statusCode:
          type: integer
        lastTime:
          type: 'string'
          format: 'date-time'
        authorized:
          type: boolean
        external:
          type: boolean
        end_users:
          type: array
          items:
            $ref: '#/components/schemas/DetectedUser'
        k8s_object:
          $ref: '#/components/schemas/K8sObjectRef'

    AuthorizationModelOperation:
      type: object
      required: [path, method, audience]
      properties:
        path:
          type: string
        method:
          type: string
        audience:
          type: array
          items:
            $ref: '#/components/schemas/AuthorizationModelAudience'
    SpecType:
      type: string
      enum:
        - NONE
        - PROVIDED
        - RECONSTRUCTED

    AuthorizationModel:
      type: object
      required: [specType, operations, learning]
      properties:
        specType:
          $ref: '#/components/schemas/SpecType'
        learning:
          type: boolean
        operations:
          type: array
          items:
            $ref: '#/components/schemas/AuthorizationModelOperation'

    OperationEnum:
      type: string
      enum:
        - approve
        - deny
        - approve_user
        - deny_user

    AuthorizationModelNotification:
      allOf:
      - $ref: '../../../../../../api3/common/openapi.yaml#/components/schemas/BaseNotification'
      - $ref: '#/components/schemas/AuthorizationModel'

<|MERGE_RESOLUTION|>--- conflicted
+++ resolved
@@ -21,34 +21,6 @@
 
   /authorizationModel/{apiID}:
     post:
-<<<<<<< HEAD
-      parameters:
-        - in: path
-          schema:
-            type: integer
-          required: true
-          name: apiID
-      requestBody:
-        content:
-            'application/json':
-              schema:
-                $ref: '#/components/schemas/AuthorizationModel'
-      responses:
-        '201':
-          description: 'Success'
-          content:
-            'application/json':
-              schema:
-                $ref: '#/components/schemas/ApiResponse'
-        default:
-          description: "Error response"
-          content:
-            'application/json':
-              schema:
-                $ref: '#/components/schemas/ApiResponse'
-    get:
-=======
->>>>>>> 314aa9bf
       parameters:
         - name: apiID
           in: path
