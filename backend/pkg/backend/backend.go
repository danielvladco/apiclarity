// Copyright © 2021 Cisco Systems, Inc. and its affiliates.
// All rights reserved.
//
// Licensed under the Apache License, Version 2.0 (the "License");
// you may not use this file except in compliance with the License.
// You may obtain a copy of the License at
//
//     http://www.apache.org/licenses/LICENSE-2.0
//
// Unless required by applicable law or agreed to in writing, software
// distributed under the License is distributed on an "AS IS" BASIS,
// WITHOUT WARRANTIES OR CONDITIONS OF ANY KIND, either express or implied.
// See the License for the specific language governing permissions and
// limitations under the License.

package backend

import (
	"context"
	"fmt"
	"mime"
	"net/url"
	"os"
	"os/signal"
	"strconv"
	"strings"
	"sync"
	"syscall"
	"time"

	"github.com/go-openapi/spec"
	"github.com/go-openapi/strfmt"
	log "github.com/sirupsen/logrus"
	"github.com/spf13/viper"
	"k8s.io/client-go/kubernetes"
	"sigs.k8s.io/yaml"

	"github.com/apiclarity/apiclarity/api/server/models"
	_config "github.com/apiclarity/apiclarity/backend/pkg/config"
	_database "github.com/apiclarity/apiclarity/backend/pkg/database"
	"github.com/apiclarity/apiclarity/backend/pkg/healthz"
	"github.com/apiclarity/apiclarity/backend/pkg/k8smonitor"
	"github.com/apiclarity/apiclarity/backend/pkg/modules"
	"github.com/apiclarity/apiclarity/backend/pkg/rest"
	"github.com/apiclarity/apiclarity/backend/pkg/traces"
	pluginsmodels "github.com/apiclarity/apiclarity/plugins/api/server/models"
	_spec "github.com/apiclarity/speculator/pkg/spec"
	_speculator "github.com/apiclarity/speculator/pkg/speculator"
	_mimeutils "github.com/apiclarity/speculator/pkg/utils"
)

type Backend struct {
	speculator          *_speculator.Speculator
	stateBackupInterval time.Duration
	stateBackupFileName string
	monitor             *k8smonitor.Monitor
	apiInventoryLock    sync.RWMutex
	dbHandler           *_database.Handler
	modules             modules.Module
}

func CreateBackend(config *_config.Config, monitor *k8smonitor.Monitor, speculator *_speculator.Speculator, dbHandler *_database.Handler, modules modules.Module) *Backend {
	return &Backend{
		speculator:          speculator,
		stateBackupInterval: time.Second * time.Duration(config.StateBackupIntervalSec),
		stateBackupFileName: config.StateBackupFileName,
		monitor:             monitor,
		dbHandler:           dbHandler,
		modules:             modules,
	}
}

func createDatabaseConfig(config *_config.Config) *_database.DBConfig {
	return &_database.DBConfig{
		DriverType:     config.DatabaseDriver,
		EnableInfoLogs: config.EnableDBInfoLogs,
		DBPassword:     config.DBPassword,
		DBUser:         config.DBUser,
		DBHost:         config.DBHost,
		DBPort:         config.DBPort,
		DBName:         config.DBName,
	}
}

const defaultChanSize = 100

func Run() {
	config, err := _config.LoadConfig()
	if err != nil {
		log.Errorf("Failed to load config: %v", err)
		return
	}
	errChan := make(chan struct{}, defaultChanSize)

	healthServer := healthz.NewHealthServer(config.HealthCheckAddress)
	healthServer.Start(errChan)

	healthServer.SetIsReady(false)

	globalCtx, globalCancel := context.WithCancel(context.Background())
	defer globalCancel()

	log.Info("APIClarity backend is running")

	dbConfig := createDatabaseConfig(config)
	dbHandler := _database.Init(dbConfig)
	dbHandler.StartReviewTableCleaner(globalCtx, time.Duration(config.DatabaseCleanerIntervalSec)*time.Second)
	var clientset kubernetes.Interface
	if config.K8sLocal {
		clientset, err = k8smonitor.CreateLocalK8sClientset()
		if err != nil {
			log.Fatalf("failed to create K8s clientset: %v", err)
		}
	} else if !viper.GetBool(_database.FakeTracesEnvVar) && !viper.GetBool(_database.FakeDataEnvVar) {
		clientset, err = k8smonitor.CreateK8sClientset()
		if err != nil {
			log.Fatalf("failed to create K8s clientset: %v", err)
		}
	}

	var monitor *k8smonitor.Monitor
	if !viper.GetBool(_config.NoMonitorEnvVar) && !viper.GetBool(_database.FakeTracesEnvVar) && !viper.GetBool(_database.FakeDataEnvVar) {
		monitor, err = k8smonitor.CreateMonitor(clientset)
		if err != nil {
			log.Errorf("Failed to create a monitor: %v", err)
			return
		}
		monitor.Start()
		defer monitor.Stop()
	} else if viper.GetBool(_database.FakeDataEnvVar) {
		go dbHandler.CreateFakeData()
	}

	speculator, err := _speculator.DecodeState(config.StateBackupFileName, config.SpeculatorConfig)
	if err != nil {
		log.Infof("No speculator state to decode, creating new: %v", err)
		speculator = _speculator.CreateSpeculator(config.SpeculatorConfig)
	} else {
		log.Infof("Using encoded speculator state")
	}

	module := modules.New(globalCtx, dbHandler, clientset)
	backend := CreateBackend(config, monitor, speculator, dbHandler, module)

	restServer, err := rest.CreateRESTServer(config.BackendRestPort, speculator, dbHandler, module)
	if err != nil {
		log.Fatalf("Failed to create REST server: %v", err)
	}
	restServer.Start(errChan)
	defer restServer.Stop()

	tracesServer, err := traces.CreateHTTPTracesServer(config.HTTPTracesPort, backend.handleHTTPTrace)
	if err != nil {
		log.Fatalf("Failed to create trace server: %v", err)
	}
	tracesServer.Start(errChan)
	defer tracesServer.Stop()

	backend.startStateBackup(globalCtx)

	healthServer.SetIsReady(true)
	log.Info("APIClarity backend is ready")

	if viper.GetBool(_database.FakeTracesEnvVar) {
		go backend.startSendingFakeTraces()
	}

	// Wait for deactivation
	sig := make(chan os.Signal, 1)
	signal.Notify(sig, syscall.SIGHUP, syscall.SIGINT, syscall.SIGTERM, syscall.SIGQUIT)

	select {
	case <-errChan:
		log.Errorf("Received an error - shutting down")
	case s := <-sig:
		log.Warningf("Received a termination signal: %v", s)
	}
}

type eventDiff struct {
	Path     string
	PathItem *spec.PathItem
}

func convertSpecDiffToEventDiff(diff *_spec.APIDiff) (originalRet, modifiedRet []byte, err error) {
	original := eventDiff{
		Path:     diff.Path,
		PathItem: diff.OriginalPathItem,
	}
	modified := eventDiff{
		Path:     diff.Path,
		PathItem: diff.ModifiedPathItem,
	}
	originalRet, err = yaml.Marshal(original)
	if err != nil {
		return nil, nil, fmt.Errorf("failed marshal original: %v", err)
	}
	modifiedRet, err = yaml.Marshal(modified)
	if err != nil {
		return nil, nil, fmt.Errorf("failed marshal modified: %v", err)
	}

	return originalRet, modifiedRet, nil
}

func (b *Backend) handleHTTPTrace(ctx context.Context, trace *pluginsmodels.Telemetry) error {
	var reconstructedDiff *_spec.APIDiff
	var providedDiff *_spec.APIDiff
	var err error

	log.Debugf("Handling telemetry: %+v", trace)

	// we need to convert the trace to speculator trace format in order to call speculator methods on that trace.
	// from here on, we work only with speculator telemetry
	telemetry := ConvertModelsToSpeculatorTelemetry(trace)

	if telemetry.Request.Host == "" {
		headers := _spec.ConvertHeadersToMap(telemetry.Request.Common.Headers)
		if host, ok := headers["host"]; ok {
			telemetry.Request.Host = host
		}
	}

	telemetry.Request.Host, err = getHostname(telemetry.Request.Host)
	if err != nil {
		return fmt.Errorf("failed to get hostname from host: %v", err)
	}

	destInfo, err := _speculator.GetAddressInfoFromAddress(telemetry.DestinationAddress)
	if err != nil {
		return fmt.Errorf("failed to get destination info: %v", err)
	}
	destPort, err := strconv.Atoi(destInfo.Port)
	if err != nil {
		return fmt.Errorf("failed to convert destination port: %v", err)
	}
	srcInfo, err := _speculator.GetAddressInfoFromAddress(telemetry.SourceAddress)
	if err != nil {
		return fmt.Errorf("failed to get source info: %v", err)
	}

	// Initialize API info
	apiInfo := _database.APIInfo{
		Name: telemetry.Request.Host,
		Port: int64(destPort),
	}

	// Set API Info type
	if b.monitor.IsInternalCIDR(destInfo.IP) {
		apiInfo.Type = models.APITypeINTERNAL
	} else {
		apiInfo.Type = models.APITypeEXTERNAL
	}

	isNonAPI := isNonAPI(telemetry)
	// Don't link non APIs to an API in the inventory
	if !isNonAPI {
		// lock the API inventory to avoid creating API entries twice on trace handling races
		b.apiInventoryLock.Lock()
		if err := b.dbHandler.APIInventoryTable().FirstOrCreate(&apiInfo); err != nil {
			b.apiInventoryLock.Unlock()
			return fmt.Errorf("failed to get or create API info: %v", err)
		}
		b.apiInventoryLock.Unlock()
		log.Infof("API Info in DB: %+v", apiInfo)

		// Handle trace telemetry by Speculator
		specKey := _speculator.GetSpecKey(telemetry.Request.Host, destInfo.Port)
		if b.speculator.HasProvidedSpec(specKey) {
			providedDiff, err = b.speculator.DiffTelemetry(telemetry, _spec.DiffSourceProvided)
			if err != nil {
				return fmt.Errorf("failed to diff telemetry against provided spec: %v", err)
			}
		}
		if b.speculator.HasApprovedSpec(specKey) {
			reconstructedDiff, err = b.speculator.DiffTelemetry(telemetry, _spec.DiffSourceReconstructed)
			if err != nil {
				return fmt.Errorf("failed to diff telemetry against approved spec: %v", err)
			}
		} else {
			err := b.speculator.LearnTelemetry(telemetry)
			if err != nil {
				return fmt.Errorf("failed to learn telemetry: %v", err)
			}
		}
	}

	// Update API event in DB
	statusCode, err := strconv.Atoi(telemetry.Response.StatusCode)
	if err != nil {
		return fmt.Errorf("failed to convert status code: %v", err)
	}

	path, query := _spec.GetPathAndQuery(telemetry.Request.Path)

	event := &_database.APIEvent{
		APIInfoID:       apiInfo.ID,
		Time:            strfmt.DateTime(time.Now().UTC()),
<<<<<<< HEAD
		Method:          models.HTTPMethod(trace.Request.Method),
		RequestTime:     strfmt.DateTime(time.UnixMilli(trace.Request.Common.Time).UTC()),
=======
		Method:          models.HTTPMethod(telemetry.Request.Method),
>>>>>>> caf75cc5
		Path:            path,
		Query:           query,
		StatusCode:      int64(statusCode),
		SourceIP:        srcInfo.IP,
		DestinationIP:   destInfo.IP,
		DestinationPort: int64(destPort),
		HostSpecName:    telemetry.Request.Host,
		IsNonAPI:        isNonAPI,
		EventType:       apiInfo.Type,
	}

	reconstructedDiffType := models.DiffTypeNODIFF
	if reconstructedDiff != nil {
		if reconstructedDiff.Type != _spec.DiffTypeNoDiff {
			original, modified, err := convertSpecDiffToEventDiff(reconstructedDiff)
			if err != nil {
				return fmt.Errorf("failed to convert spec diff to event diff: %v", err)
			}
			event.HasReconstructedSpecDiff = true
			event.HasSpecDiff = true
			event.OldReconstructedSpec = string(original)
			event.NewReconstructedSpec = string(modified)
		}
		event.ReconstructedPathID = reconstructedDiff.PathID
		reconstructedDiffType = convertAPIDiffType(reconstructedDiff.Type)
	}

	providedDiffType := models.DiffTypeNODIFF
	if providedDiff != nil {
		if providedDiff.Type != _spec.DiffTypeNoDiff {
			original, modified, err := convertSpecDiffToEventDiff(providedDiff)
			if err != nil {
				return fmt.Errorf("failed to convert spec diff to event diff: %v", err)
			}
			event.HasProvidedSpecDiff = true
			event.HasSpecDiff = true
			event.OldProvidedSpec = string(original)
			event.NewProvidedSpec = string(modified)
		}
		event.ProvidedPathID = providedDiff.PathID
		providedDiffType = convertAPIDiffType(providedDiff.Type)
	}

	event.SpecDiffType = getHighestPrioritySpecDiffType(providedDiffType, reconstructedDiffType)

	b.dbHandler.APIEventsTable().CreateAPIEvent(event)

	b.modules.EventNotify(ctx, &modules.Event{APIEvent: event, Telemetry: trace})

	return nil
}

func convertAPIDiffType(diffType _spec.DiffType) models.DiffType {
	switch diffType {
	case _spec.DiffTypeNoDiff:
		return models.DiffTypeNODIFF
	case _spec.DiffTypeShadowDiff:
		return models.DiffTypeSHADOWDIFF
	case _spec.DiffTypeZombieDiff:
		return models.DiffTypeZOMBIEDIFF
	case _spec.DiffTypeGeneralDiff:
		return models.DiffTypeGENERALDIFF
	default:
		log.Warnf("Unknown diff type: %v", diffType)
	}

	return models.DiffTypeNODIFF
}

//nolint:gomnd
var diffTypePriority = map[models.DiffType]int{
	// starting from 1 since unknown type will return 0
	models.DiffTypeNODIFF:      1,
	models.DiffTypeGENERALDIFF: 2,
	models.DiffTypeSHADOWDIFF:  3,
	models.DiffTypeZOMBIEDIFF:  4,
}

// getHighestPrioritySpecDiffType will return the type with the highest priority.
func getHighestPrioritySpecDiffType(providedDiffType, reconstructedDiffType models.DiffType) models.DiffType {
	if diffTypePriority[providedDiffType] > diffTypePriority[reconstructedDiffType] {
		return providedDiffType
	}

	return reconstructedDiffType
}

// getHostname will return only hostname without scheme and port
// ex. https://example.org:8000 --> example.org.
func getHostname(host string) (string, error) {
	if !strings.Contains(host, "://") {
		// need to add scheme to host in order for url.Parse to parse properly
		host = "http://" + host
	}

	parsedHost, err := url.Parse(host)
	if err != nil {
		return "", fmt.Errorf("failed to parse host. host=%v: %v", host, err)
	}

	if parsedHost.Hostname() == "" {
		return "", fmt.Errorf("hostname is empty. host=%v", host)
	}

	return parsedHost.Hostname(), nil
}

const (
	contentTypeHeaderName      = "content-type"
	contentTypeApplicationJSON = "application/json"
)

func isNonAPI(telemetry *_spec.Telemetry) bool {
	respHeaders := _spec.ConvertHeadersToMap(telemetry.Response.Common.Headers)

	// If response content-type header is missing, we will classify it as API
	respContentType, ok := respHeaders[contentTypeHeaderName]
	if !ok {
		return false
	}

	mediaType, _, err := mime.ParseMediaType(respContentType)
	if err != nil {
		log.Errorf("Failed to parse response media type - classifying as non-API. Content-Type=%v: %v", respContentType, err)
		return true
	}

	// If response content-type is not application/json, need to classify the telemetry as non-api
	return !_mimeutils.IsApplicationJSONMediaType(mediaType)
}

func (b *Backend) startStateBackup(ctx context.Context) {
	go func() {
		stateBackupInterval := b.stateBackupInterval
		for {
			select {
			case <-ctx.Done():
				log.Debugf("Stopping state backup")
				return
			case <-time.After(stateBackupInterval):
				if err := b.speculator.EncodeState(b.stateBackupFileName); err != nil {
					log.Errorf("Failed to encode state: %v", err)
				}
			}
		}
	}()
}<|MERGE_RESOLUTION|>--- conflicted
+++ resolved
@@ -296,12 +296,8 @@
 	event := &_database.APIEvent{
 		APIInfoID:       apiInfo.ID,
 		Time:            strfmt.DateTime(time.Now().UTC()),
-<<<<<<< HEAD
-		Method:          models.HTTPMethod(trace.Request.Method),
+		Method:          models.HTTPMethod(telemetry.Request.Method),
 		RequestTime:     strfmt.DateTime(time.UnixMilli(trace.Request.Common.Time).UTC()),
-=======
-		Method:          models.HTTPMethod(telemetry.Request.Method),
->>>>>>> caf75cc5
 		Path:            path,
 		Query:           query,
 		StatusCode:      int64(statusCode),
