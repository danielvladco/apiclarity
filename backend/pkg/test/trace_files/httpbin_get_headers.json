{
<<<<<<< HEAD
  "destinationAddress": "10.116.207.196:8000",
  "request": {
    "common": {
=======
  "requestID": "3f3c6d58-0d96-9d4a-be9f-0557eecb4dd4",
  "scheme": "",
  "destinationAddress": "10.116.207.196:8000",
  "destinationNamespace": null,
  "sourceAddress": "10.116.207.197:8000",
  "request": {
    "method": "GET",
    "path": "/headers",
    "host": "",
    "common": {
      "version": null,
>>>>>>> 68ad1d12
      "headers": [
        {
          "key": "host",
          "value": "httpbin:8000"
        },
        {
          "key": "user-agent",
          "value": "curl/7.35.0"
        },
        {
          "key": "accept",
          "value": "application/json"
        },
        {
          "key": "x-forwarded-proto",
          "value": "http"
        },
        {
          "key": "x-request-id",
          "value": "3f3c6d58-0d96-9d4a-be9f-0557eecb4dd4"
        }
<<<<<<< HEAD
      ]
    },
    "method": "GET",
    "path": "/headers"
  },
  "requestID": "3f3c6d58-0d96-9d4a-be9f-0557eecb4dd4",
  "response": {
    "common": {
      "headers": [
        {
          "key": "host",
          "value": "httpbin:8000"
        },
        {
          "key": "user-agent",
          "value": "curl/7.35.0"
        },
        {
          "key": "accept",
          "value": "application/json"
        },
        {
          "key": "x-forwarded-proto",
          "value": "http"
        },
        {
          "key": "x-request-id",
          "value": "3f3c6d58-0d96-9d4a-be9f-0557eecb4dd4"
        }
      ]
    },
    "statusCode": "200"
  },
  "sourceAddress": "10.116.207.197:8000"
=======
      ],
      "body": "",
      "TruncatedBody": false
    }
  },
  "response": {
    "statusCode": "200",
    "common": {
      "version": "",
      "headers": [
        {
          "key": "server",
          "value": "istio-envoy"
        },
        {
          "key": "date",
          "value": "Mon, 16 Aug 2021 10:44:10 GMT"
        },
        {
          "key": "content-type",
          "value": "application/json"
        },
        {
          "key": "content-length",
          "value": "543"
        },
        {
          "key": "access-control-allow-origin",
          "value": "*"
        },
        {
          "key": "access-control-allow-credentials",
          "value": "true"
        }
      ],
      "body": "ewogICJoZWFkZXJzIjogewogICAgIkFjY2VwdCI6ICJhcHBsaWNhdGlvbi9qc29uIiwgCiAgICAiSG9zdCI6ICJodHRwYmluOjgwMDAiLCAKICAgICJVc2VyLUFnZW50IjogImN1cmwvNy4zNS4wIiwgCiAgICAiWC1CMy1QYXJlbnRzcGFuaWQiOiAiYzM4YzY5Y2IwYWRiMzZmZCIsIAogICAgIlgtQjMtU2FtcGxlZCI6ICIxIiwgCiAgICAiWC1CMy1TcGFuaWQiOiAiZDEwYTI2OWM1YjA1ZWM3ZSIsIAogICAgIlgtQjMtVHJhY2VpZCI6ICJjZWE3OTJmZjA1N2UxYmNkYzM4YzY5Y2IwYWRiMzZmZCIsIAogICAgIlgtRW52b3ktQXR0ZW1wdC1Db3VudCI6ICIxIiwgCiAgICAiWC1Gb3J3YXJkZWQtQ2xpZW50LUNlcnQiOiAiQnk9c3BpZmZlOi8vY2x1c3Rlci5sb2NhbC9ucy90cmFjZXMtdGVzdC9zYS9odHRwYmluO0hhc2g9NmMyYjE5M2Y1ZmJhMGEyZjM4ZjU0MDcwYTZiZDAwNzRlZGJjYmVkZTc4ODM5ODBiYWEyZjY2ODEyZTQ2Mjg4ZTtTdWJqZWN0PVwiXCI7VVJJPXNwaWZmZTovL2NsdXN0ZXIubG9jYWwvbnMvdHJhY2VzLXRlc3Qvc2EvY3VybCIKICB9Cn0K",
      "TruncatedBody": false
    }
  }
>>>>>>> 68ad1d12
}<|MERGE_RESOLUTION|>--- conflicted
+++ resolved
@@ -1,9 +1,4 @@
 {
-<<<<<<< HEAD
-  "destinationAddress": "10.116.207.196:8000",
-  "request": {
-    "common": {
-=======
   "requestID": "3f3c6d58-0d96-9d4a-be9f-0557eecb4dd4",
   "scheme": "",
   "destinationAddress": "10.116.207.196:8000",
@@ -15,7 +10,6 @@
     "host": "",
     "common": {
       "version": null,
->>>>>>> 68ad1d12
       "headers": [
         {
           "key": "host",
@@ -37,42 +31,6 @@
           "key": "x-request-id",
           "value": "3f3c6d58-0d96-9d4a-be9f-0557eecb4dd4"
         }
-<<<<<<< HEAD
-      ]
-    },
-    "method": "GET",
-    "path": "/headers"
-  },
-  "requestID": "3f3c6d58-0d96-9d4a-be9f-0557eecb4dd4",
-  "response": {
-    "common": {
-      "headers": [
-        {
-          "key": "host",
-          "value": "httpbin:8000"
-        },
-        {
-          "key": "user-agent",
-          "value": "curl/7.35.0"
-        },
-        {
-          "key": "accept",
-          "value": "application/json"
-        },
-        {
-          "key": "x-forwarded-proto",
-          "value": "http"
-        },
-        {
-          "key": "x-request-id",
-          "value": "3f3c6d58-0d96-9d4a-be9f-0557eecb4dd4"
-        }
-      ]
-    },
-    "statusCode": "200"
-  },
-  "sourceAddress": "10.116.207.197:8000"
-=======
       ],
       "body": "",
       "TruncatedBody": false
@@ -112,5 +70,4 @@
       "TruncatedBody": false
     }
   }
->>>>>>> 68ad1d12
 }