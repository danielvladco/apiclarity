{
<<<<<<< HEAD
  "destinationAddress": "10.116.207.196:8000",
  "request": {
    "common": {
=======
  "requestID": "e34fe93d-ba40-9467-baa3-97936eb57471",
  "scheme": "",
  "destinationAddress": "10.116.207.196:8000",
  "destinationNamespace": null,
  "sourceAddress": "10.116.207.197:8000",
  "request": {
    "method": "GET",
    "path": "/anything",
    "host": "",
    "common": {
      "version": null,
>>>>>>> 68ad1d12
      "headers": [
        {
          "key": "host",
          "value": "httpbin:8000"
        },
        {
          "key": "user-agent",
          "value": "curl/7.35.0"
        },
        {
          "key": "accept",
          "value": "application/json"
        },
        {
          "key": "x-forwarded-proto",
          "value": "http"
        },
        {
          "key": "x-request-id",
          "value": "e34fe93d-ba40-9467-baa3-97936eb57478"
        }
<<<<<<< HEAD
      ]
    },
    "method": "GET",
    "path": "/anything"
  },
  "requestID": "e34fe93d-ba40-9467-baa3-97936eb57471",
  "response": {
    "common": {
      "headers": [
        {
          "key": "host",
          "value": "httpbin:8000"
        },
        {
          "key": "user-agent",
          "value": "curl/7.35.0"
        },
        {
          "key": "accept",
          "value": "application/json"
        },
        {
          "key": "x-forwarded-proto",
          "value": "http"
        },
        {
          "key": "x-request-id",
          "value": "e34fe93d-ba40-9467-baa3-97936eb57478"
        }
      ]
    },
    "statusCode": "200"
  },
  "sourceAddress": "10.116.207.197:8000"
=======
      ],
      "body": "",
      "TruncatedBody": false
    }
  },
  "response": {
    "statusCode": "200",
    "common": {
      "version": "",
      "headers": [
        {
          "key": "server",
          "value": "istio-envoy"
        },
        {
          "key": "date",
          "value": "Mon, 16 Aug 2021 10:40:41 GMT"
        },
        {
          "key": "content-type",
          "value": "application/json"
        },
        {
          "key": "content-length",
          "value": "709"
        },
        {
          "key": "access-control-allow-origin",
          "value": "*"
        },
        {
          "key": "access-control-allow-credentials",
          "value": "true"
        }
      ],
      "body": "ewogICJhcmdzIjoge30sIAogICJkYXRhIjogIiIsIAogICJmaWxlcyI6IHt9LCAKICAiZm9ybSI6IHt9LCAKICAiaGVhZGVycyI6IHsKICAgICJBY2NlcHQiOiAiYXBwbGljYXRpb24vanNvbiIsIAogICAgIkhvc3QiOiAiaHR0cGJpbjo4MDAwIiwgCiAgICAiVXNlci1BZ2VudCI6ICJjdXJsLzcuMzUuMCIsIAogICAgIlgtQjMtUGFyZW50c3BhbmlkIjogImFmMGQ4NzM2YzNlMTFmYzciLCAKICAgICJYLUIzLVNhbXBsZWQiOiAiMSIsIAogICAgIlgtQjMtU3BhbmlkIjogImIzNjJhM2NiY2JiYzg3MWIiLCAKICAgICJYLUIzLVRyYWNlaWQiOiAiMDM1MzFkNDMyYTFhYzZjOGFmMGQ4NzM2YzNlMTFmYzciLCAKICAgICJYLUVudm95LUF0dGVtcHQtQ291bnQiOiAiMSIsIAogICAgIlgtRm9yd2FyZGVkLUNsaWVudC1DZXJ0IjogIkJ5PXNwaWZmZTovL2NsdXN0ZXIubG9jYWwvbnMvdHJhY2VzLXRlc3Qvc2EvaHR0cGJpbjtIYXNoPTZjMmIxOTNmNWZiYTBhMmYzOGY1NDA3MGE2YmQwMDc0ZWRiY2JlZGU3ODgzOTgwYmFhMmY2NjgxMmU0NjI4OGU7U3ViamVjdD1cIlwiO1VSST1zcGlmZmU6Ly9jbHVzdGVyLmxvY2FsL25zL3RyYWNlcy10ZXN0L3NhL2N1cmwiCiAgfSwgCiAgImpzb24iOiBudWxsLCAKICAibWV0aG9kIjogIkdFVCIsIAogICJvcmlnaW4iOiAiMTI3LjAuMC42IiwgCiAgInVybCI6ICJodHRwOi8vaHR0cGJpbjo4MDAwL2FueXRoaW5nIgp9Cg==",
      "TruncatedBody": false
    }
  }
>>>>>>> 68ad1d12
}<|MERGE_RESOLUTION|>--- conflicted
+++ resolved
@@ -1,9 +1,4 @@
 {
-<<<<<<< HEAD
-  "destinationAddress": "10.116.207.196:8000",
-  "request": {
-    "common": {
-=======
   "requestID": "e34fe93d-ba40-9467-baa3-97936eb57471",
   "scheme": "",
   "destinationAddress": "10.116.207.196:8000",
@@ -15,7 +10,6 @@
     "host": "",
     "common": {
       "version": null,
->>>>>>> 68ad1d12
       "headers": [
         {
           "key": "host",
@@ -37,42 +31,6 @@
           "key": "x-request-id",
           "value": "e34fe93d-ba40-9467-baa3-97936eb57478"
         }
-<<<<<<< HEAD
-      ]
-    },
-    "method": "GET",
-    "path": "/anything"
-  },
-  "requestID": "e34fe93d-ba40-9467-baa3-97936eb57471",
-  "response": {
-    "common": {
-      "headers": [
-        {
-          "key": "host",
-          "value": "httpbin:8000"
-        },
-        {
-          "key": "user-agent",
-          "value": "curl/7.35.0"
-        },
-        {
-          "key": "accept",
-          "value": "application/json"
-        },
-        {
-          "key": "x-forwarded-proto",
-          "value": "http"
-        },
-        {
-          "key": "x-request-id",
-          "value": "e34fe93d-ba40-9467-baa3-97936eb57478"
-        }
-      ]
-    },
-    "statusCode": "200"
-  },
-  "sourceAddress": "10.116.207.197:8000"
-=======
       ],
       "body": "",
       "TruncatedBody": false
@@ -112,5 +70,4 @@
       "TruncatedBody": false
     }
   }
->>>>>>> 68ad1d12
 }