module github.com/openclarity/apiclarity/backend

go 1.17

require (
	github.com/bxcodec/faker/v3 v3.6.0
	github.com/deepmap/oapi-codegen v1.9.1
	github.com/getkin/kin-openapi v0.87.0
	github.com/ghodss/yaml v1.0.0
	github.com/go-chi/chi/v5 v5.0.0
	github.com/go-openapi/loads v0.21.0
	github.com/go-openapi/runtime v0.21.0
	github.com/go-openapi/spec v0.20.4
	github.com/go-openapi/strfmt v0.21.0
	github.com/go-openapi/validate v0.20.3
	github.com/golang/mock v1.6.0
	github.com/mailru/easyjson v0.7.7 // indirect
	github.com/openclarity/apiclarity/api v0.0.0
	github.com/openclarity/apiclarity/plugins/api v0.0.0
	github.com/openclarity/speculator v0.0.5
	github.com/openclarity/trace-sampling-manager/manager v0.0.0-20220503091058-2730f5ebad2c
	github.com/rs/cors v1.8.0 // indirect
	github.com/satori/go.uuid v1.2.0
	github.com/sirupsen/logrus v1.8.1
	github.com/spf13/viper v1.8.1
	github.com/urfave/cli v1.22.5
	gorm.io/driver/postgres v1.1.1
	gorm.io/driver/sqlite v1.1.4
	gorm.io/gorm v1.21.15
	gotest.tools v2.2.0+incompatible
	gotest.tools/v3 v3.0.3
	k8s.io/api v0.23.5
	k8s.io/apimachinery v0.23.5
	k8s.io/client-go v0.23.5
	sigs.k8s.io/yaml v1.2.0
)

require (
	cloud.google.com/go v0.81.0 // indirect
	github.com/Portshift/go-utils v0.0.0-20220421083203-89265d8a6487 // indirect
	github.com/PuerkitoBio/purell v1.1.1 // indirect
	github.com/PuerkitoBio/urlesc v0.0.0-20170810143723-de5bf2ad4578 // indirect
	github.com/asaskevich/govalidator v0.0.0-20200907205600-7a23bdc65eef // indirect
	github.com/cpuguy83/go-md2man/v2 v2.0.0 // indirect
	github.com/davecgh/go-spew v1.1.1 // indirect
	github.com/docker/go-units v0.4.0 // indirect
	github.com/fsnotify/fsnotify v1.4.9 // indirect
	github.com/go-logr/logr v1.2.0 // indirect
	github.com/go-openapi/analysis v0.20.1 // indirect
	github.com/go-openapi/errors v0.20.1 // indirect
	github.com/go-openapi/jsonpointer v0.19.5 // indirect
	github.com/go-openapi/jsonreference v0.19.6 // indirect
	github.com/go-openapi/swag v0.19.15 // indirect
	github.com/go-stack/stack v1.8.0 // indirect
	github.com/gogo/protobuf v1.3.2 // indirect
<<<<<<< HEAD
	github.com/golang-jwt/jwt/v4 v4.4.1
=======
	github.com/golang-jwt/jwt/v4 v4.4.1 // indirect
>>>>>>> dbe1629c
	github.com/golang/protobuf v1.5.2 // indirect
	github.com/google/go-cmp v0.5.5
	github.com/google/gofuzz v1.1.0 // indirect
	github.com/google/uuid v1.2.0 // indirect
	github.com/googleapis/gnostic v0.5.5 // indirect
	github.com/hashicorp/hcl v1.0.0 // indirect
	github.com/imdario/mergo v0.3.5 // indirect
	github.com/jackc/chunkreader/v2 v2.0.1 // indirect
	github.com/jackc/pgconn v1.10.0 // indirect
	github.com/jackc/pgio v1.0.0 // indirect
	github.com/jackc/pgpassfile v1.0.0 // indirect
	github.com/jackc/pgproto3/v2 v2.1.1 // indirect
	github.com/jackc/pgservicefile v0.0.0-20200714003250-2b9c44734f2b // indirect
	github.com/jackc/pgtype v1.8.1 // indirect
	github.com/jackc/pgx/v4 v4.13.0 // indirect
	github.com/jessevdk/go-flags v1.5.0 // indirect
	github.com/jinzhu/inflection v1.0.0 // indirect
	github.com/jinzhu/now v1.1.2 // indirect
	github.com/josharian/intern v1.0.0 // indirect
	github.com/json-iterator/go v1.1.12 // indirect
	github.com/labstack/echo/v4 v4.6.3 // indirect
	github.com/labstack/gommon v0.3.1 // indirect
	github.com/magiconair/properties v1.8.5 // indirect
	github.com/mattn/go-colorable v0.1.11 // indirect
	github.com/mattn/go-isatty v0.0.14 // indirect
	github.com/mattn/go-sqlite3 v1.14.5 // indirect
	github.com/mitchellh/mapstructure v1.4.1 // indirect
	github.com/modern-go/concurrent v0.0.0-20180306012644-bacd9c7ef1dd // indirect
	github.com/modern-go/reflect2 v1.0.2 // indirect
	github.com/oklog/ulid v1.3.1 // indirect
	github.com/openclarity/trace-sampling-manager/api v0.0.0 // indirect
	github.com/pelletier/go-toml v1.9.3 // indirect
	github.com/pkg/errors v0.9.1 // indirect
	github.com/russross/blackfriday/v2 v2.0.1 // indirect
	github.com/sergi/go-diff v1.0.0 // indirect
	github.com/shurcooL/sanitized_anchor_name v1.0.0 // indirect
	github.com/spf13/afero v1.6.0 // indirect
	github.com/spf13/cast v1.3.1 // indirect
	github.com/spf13/jwalterweatherman v1.1.0 // indirect
	github.com/spf13/pflag v1.0.5 // indirect
	github.com/subosito/gotenv v1.2.0 // indirect
	github.com/valyala/bytebufferpool v1.0.0 // indirect
	github.com/valyala/fasttemplate v1.2.1 // indirect
	github.com/xeipuuv/gojsonpointer v0.0.0-20180127040702-4e3ac2762d5f // indirect
	github.com/xeipuuv/gojsonreference v0.0.0-20180127040603-bd5ef7bd5415 // indirect
	github.com/xeipuuv/gojsonschema v1.2.0 // indirect
	github.com/yudai/gojsondiff v1.0.0 // indirect
	github.com/yudai/golcs v0.0.0-20170316035057-ecda9a501e82 // indirect
	go.mongodb.org/mongo-driver v1.7.3 // indirect
	golang.org/x/crypto v0.0.0-20210921155107-089bfa567519 // indirect
	golang.org/x/mod v0.4.2 // indirect
	golang.org/x/net v0.0.0-20211209124913-491a49abca63 // indirect
	golang.org/x/oauth2 v0.0.0-20210819190943-2bc19b11175f // indirect
	golang.org/x/sys v0.0.0-20211103235746-7861aae1554b // indirect
	golang.org/x/term v0.0.0-20210615171337-6886f2dfbf5b // indirect
	golang.org/x/text v0.3.7 // indirect
	golang.org/x/time v0.0.0-20210723032227-1f47c861a9ac // indirect
	golang.org/x/tools v0.1.5 // indirect
	golang.org/x/xerrors v0.0.0-20200804184101-5ec99f83aff1 // indirect
	google.golang.org/appengine v1.6.7 // indirect
	google.golang.org/genproto v0.0.0-20210602131652-f16073e35f0c // indirect
	google.golang.org/grpc v1.42.0 // indirect
	google.golang.org/protobuf v1.27.1 // indirect
	gopkg.in/inf.v0 v0.9.1 // indirect
	gopkg.in/ini.v1 v1.62.0 // indirect
	gopkg.in/yaml.v2 v2.4.0 // indirect
	gopkg.in/yaml.v3 v3.0.0-20210107192922-496545a6307b // indirect
	k8s.io/klog/v2 v2.30.0 // indirect
	k8s.io/kube-openapi v0.0.0-20211115234752-e816edb12b65 // indirect
	k8s.io/utils v0.0.0-20211116205334-6203023598ed // indirect
	sigs.k8s.io/json v0.0.0-20211020170558-c049b76a60c6 // indirect
	sigs.k8s.io/structured-merge-diff/v4 v4.2.1 // indirect
)

replace github.com/openclarity/trace-sampling-manager/api v0.0.0 => github.com/openclarity/trace-sampling-manager/api v0.0.0-20220503091058-2730f5ebad2c

replace github.com/openclarity/apiclarity/api v0.0.0 => ./../api

replace github.com/openclarity/apiclarity/plugins/api v0.0.0 => ./../plugins/api<|MERGE_RESOLUTION|>--- conflicted
+++ resolved
@@ -36,6 +36,11 @@
 )
 
 require (
+	github.com/golang-jwt/jwt/v4 v4.4.1
+	github.com/google/go-cmp v0.5.5
+)
+
+require (
 	cloud.google.com/go v0.81.0 // indirect
 	github.com/Portshift/go-utils v0.0.0-20220421083203-89265d8a6487 // indirect
 	github.com/PuerkitoBio/purell v1.1.1 // indirect
@@ -53,13 +58,7 @@
 	github.com/go-openapi/swag v0.19.15 // indirect
 	github.com/go-stack/stack v1.8.0 // indirect
 	github.com/gogo/protobuf v1.3.2 // indirect
-<<<<<<< HEAD
-	github.com/golang-jwt/jwt/v4 v4.4.1
-=======
-	github.com/golang-jwt/jwt/v4 v4.4.1 // indirect
->>>>>>> dbe1629c
 	github.com/golang/protobuf v1.5.2 // indirect
-	github.com/google/go-cmp v0.5.5
 	github.com/google/gofuzz v1.1.0 // indirect
 	github.com/google/uuid v1.2.0 // indirect
 	github.com/googleapis/gnostic v0.5.5 // indirect
