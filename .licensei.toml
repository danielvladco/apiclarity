--- conflicted
+++ resolved
@@ -26,12 +26,7 @@
 
 [header]
 ignorePaths = ["api", "plugins/api"]
-<<<<<<< HEAD
-ignoreFiles = ["*.gen.go"] # ignore generated files
-#ignoreFiles = ["zz_generated.*.go"]
-=======
-ignoreFiles = ["mock_*.go"]
->>>>>>> b1f6d4f6
+ignoreFiles = ["mock_*.go", "*.gen.go"]
 template = """// Copyright © :YEAR: Cisco Systems, Inc. and its affiliates.
 // All rights reserved.
 //
